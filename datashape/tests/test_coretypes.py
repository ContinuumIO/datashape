--- conflicted
+++ resolved
@@ -8,11 +8,7 @@
 from datashape.coretypes import (Record, real, String, CType, DataShape, int32,
                                  Fixed, Option, _units, _unit_aliases, Date,
                                  DateTime, TimeDelta, Type, int64, TypeVar,
-<<<<<<< HEAD
-                                 Ellipsis, null, Time, Decimal)
-=======
-                                 Ellipsis, null, Time, Map)
->>>>>>> d411aa22
+                                 Ellipsis, null, Time, Map, Decimal)
 from datashape import (dshape, to_numpy_dtype, from_numpy, error, Units,
                        uint32, Bytes, var, timedelta_, datetime_, date_,
                        float64, Tuple, to_numpy)
@@ -518,7 +514,22 @@
         to_numpy(Option(int32))
 
 
-<<<<<<< HEAD
+def test_map():
+    fk = Map(int32, Record([('a', int32)]))
+    assert fk.key == int32
+    assert fk.value == Record([('a', int32)])
+    assert fk.value.dict == {'a': int32}
+    assert fk.value.fields == (('a', int32),)
+    with pytest.raises(TypeError):
+        fk.to_numpy_dtype()
+
+
+def test_map_parse():
+    result = dshape("var * {b: map[int32, {a: int64}]}")
+    recmeasure = Map(dshape(int32), DataShape(Record([('a', int64)])))
+    assert result == DataShape(var, Record([('b', recmeasure)]))
+
+
 def test_decimal_attributes():
     d1 = Decimal(18)
     assert d1.precision == 18 and d1.scale == 0
@@ -527,20 +538,4 @@
     d3 = Decimal(11,2)
     assert d3.precision == 11 and d3.scale == 2
     with pytest.raises(TypeError):
-        d4 = Decimal()
-=======
-def test_map():
-    fk = Map(int32, Record([('a', int32)]))
-    assert fk.key == int32
-    assert fk.value == Record([('a', int32)])
-    assert fk.value.dict == {'a': int32}
-    assert fk.value.fields == (('a', int32),)
-    with pytest.raises(TypeError):
-        fk.to_numpy_dtype()
-
-
-def test_map_parse():
-    result = dshape("var * {b: map[int32, {a: int64}]}")
-    recmeasure = Map(dshape(int32), DataShape(Record([('a', int64)])))
-    assert result == DataShape(var, Record([('b', recmeasure)]))
->>>>>>> d411aa22
+        d4 = Decimal()