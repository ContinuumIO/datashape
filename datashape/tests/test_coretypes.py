--- conflicted
+++ resolved
@@ -6,16 +6,11 @@
 import datetime
 from datashape.coretypes import (Record, real, String, CType, DataShape, int32,
                                  Fixed, Option, _units, _unit_aliases, Date,
-<<<<<<< HEAD
-                                 DateTime, TimeDelta, Categorical)
-from datashape import dshape, to_numpy_dtype, from_numpy, error
-=======
                                  DateTime, TimeDelta, Type, int64, TypeVar,
-                                 Ellipsis, null, Time)
+                                 Ellipsis, null, Time, Categorical)
 from datashape import (dshape, to_numpy_dtype, from_numpy, error, Units,
                        uint32, Bytes, var, timedelta_, datetime_, date_,
                        float64, Implements, floating, Tuple, to_numpy)
->>>>>>> e3431f9d
 from datashape.py2help import unicode
 
 
