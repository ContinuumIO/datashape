--- conflicted
+++ resolved
@@ -214,12 +214,11 @@
             dshape(backslash_dshape)
 
 
-<<<<<<< HEAD
 def test_record_string():
     s = '{name_with_underscores: int32}'
     assert s.replace(' ', '') == str(dshape(s)).replace(' ', '')
-=======
+
+
 def test_record_with_unicode_name_as_numpy_dtype():
     r = Record([(unicode('a'), 'int32')])
-    assert r.to_numpy_dtype() == np.dtype([('a', 'i4')])
->>>>>>> ec4144ec
+    assert r.to_numpy_dtype() == np.dtype([('a', 'i4')])